--- conflicted
+++ resolved
@@ -18,11 +18,9 @@
         <Route path="/catalog" element={<Catalog />} />
         <Route path="/" element={<Login />} />
         <Route path="/signup" element={<Registro />} />
-<<<<<<< HEAD
+
         <Route path="/cart" element={<Cart />} />
-=======
-        <Route path="/registrar-producto" element={<RegistrationProducts />} />
->>>>>>> c750aa15
+
         {/* otras rutas: */}
       </Routes>
     </Router>
