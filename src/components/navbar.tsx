--- conflicted
+++ resolved
@@ -85,10 +85,7 @@
             />
           </button>
           {userName ? (
-<<<<<<< HEAD
-=======
-
->>>>>>> 7083f5a7
+            
             <div className="relative hidden md:flex items-center gap-2">
               <button
                 className="flex items-center p-2 rounded-full hover:bg-gray-100 transition-colors focus:outline-none"
@@ -119,10 +116,7 @@
                 </div>
               )}
             </div>
-<<<<<<< HEAD
-=======
 
->>>>>>> 7083f5a7
           ) : (
             <button
               className="hidden md:block px-4 py-2 bg-green-100 text-green-600 rounded-md hover:bg-green-200 transition-colors"
@@ -138,4 +132,5 @@
 };
 
 
+
 export default Navbar;
