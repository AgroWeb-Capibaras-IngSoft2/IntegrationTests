import { useState } from 'react';
import { useNavigate } from 'react-router-dom';
import 'bootstrap/dist/css/bootstrap.min.css';
import farmImg from '/src/assets/farm.png';

const Registro = () => {
  const navigate = useNavigate();

  const [formData, setFormData] = useState({
    firstName: '',
    middleName: '',
    surName1: '',
    surName2: '',
    bornDate: '',
    department: '',
    municipality: '',
    trail: '',
    email: '',
    typeDocument: '',
    numberDocument: '',
    phoneNumber: '',
    hashPassword: '',
    repeatHashPassword: '',
    username: '',
    aceptoTerminos: false
  });

  const handleChange = (e) => {
    const { name, value, type, checked } = e.target;
    setFormData({
      ...formData,
      [name]: type === 'checkbox' ? checked : value
    });
  };

  const handleSubmit = async (e:React.FormEvent) => {
    e.preventDefault();
    if (formData.hashPassword !== formData.repeatHashPassword) {
      alert('Las contraseñas no coinciden.');
      return;
    }
    if (!formData.aceptoTerminos) {
      alert('Debes aceptar los términos y condiciones.');
      return;
    }

    try{
      const response= await fetch("http://localhost:5001/users/register",
        {
          method:'POST',
          headers:{
            'Content-Type': 'application/json'
          },
          body:JSON.stringify(formData)
        }
      );

      if (response.ok){
        const data = await response.json();
        console.log('Respuesta del backend:', data);
        alert('¡Registro exitoso!');
        
      }
      else{
        const error = await response.json();
        alert(`Error en el registro: ${error.mensaje || 'Error desconocido'}`);
      }
    }
    catch (error){
      console.error('Error en la petición:', error);
      alert('Ocurrió un error al conectar con el servidor.');
    }
  };

  const handleIrAlLogin = () => {
    navigate('/');
  };

  const campos = [
    { label: 'Nombre', name: 'nombre' },
    { label: 'Segundo nombre', name: 'segundoNombre' },
    { label: 'Primer apellido', name: 'apellido1' },
    { label: 'Segundo apellido', name: 'apellido2' },
    { label: 'Fecha de nacimiento', name: 'fechaNacimiento', type: 'date', inputMode: 'numeric', pattern: '\\d{4}-\\d{2}-\\d{2}' },
    { label: 'Departamento', name: 'departamento' },
    { label: 'Municipio', name: 'municipio' },
    { label: 'Ruta', name: 'ruta' },
    { label: 'Correo electrónico', name: 'correo', type: 'email' },
    { label: 'Número de documento', name: 'numeroDocumento' },
    { label: 'Número de teléfono', name: 'telefono' },
    { label: 'Nombre de usuario', name: 'nombreUsuario' },
    { label: 'Contraseña', name: 'contrasena', type: 'password' },
    { label: 'Repetir contraseña', name: 'repetirContrasena', type: 'password' }
  ];

  return (
    <div className="container mt-4">
      <header className="text-center mb-4">
        <h1 style={{ color: 'green' }}>Agroweb</h1>
      </header>
      <div className="row align-items-start">
        <div className="col-md-6 mb-4 d-flex flex-column align-items-center position-relative">
          <h2 className="position-absolute top-0 start-50 translate-middle-x text-center bg-white px-2" style={{ marginTop: '-1.5rem', zIndex: 1 }}>
            Productos frescos del campo a tu mesa
          </h2>
          <img
            src={farmImg}
            alt="Granja"
            className="img-fluid border rounded shadow-sm mt-5"
            style={{ width: '100%', maxWidth: '500px', height: 'auto' }}
          />
        </div>

        <div className="col-md-6">
<<<<<<< HEAD
          <h3 className="fw-bold mb-3">Crear una cuenta</h3>
          <form onSubmit={handleSubmit}>
            {[
              { label: 'Nombre', name: 'firstName' },
              { label: 'Segundo nombre', name: 'middleName' },
              { label: 'Primer apellido', name: 'surName1' },
              { label: 'Segundo apellido', name: 'surName2' },
              { label: 'Fecha de nacimiento', name: 'bornDate', type: 'date' },
              { label: 'Departamento', name: 'department' },
              { label: 'Municipio', name: 'municipality' },
              { label: 'Ruta', name: 'trail' },
              { label: 'Correo electrónico', name: 'email', type: 'email' },
              { label: 'Tipo de documento', name: 'typeDocument' },
              { label: 'Número de documento', name: 'numberDocument' },
              { label: 'Número de teléfono', name: 'phoneNumber' },
              { label: 'Nombre de usuario', name: 'username' },
              { label: 'Contraseña', name: 'hashPassword', type: 'password' },
              { label: 'Repetir contraseña', name: 'repeatHashPassword', type: 'password' }
            ].map(({ label, name, type = 'text' }) => (
              <div className="mb-3" key={name}>
                <label className="form-label">{label}</label>
                <input
                  type={type}
                  className="form-control"
                  name={name}
                  value={formData[name]}
                  onChange={handleChange}
                  required
                />
              </div>
            ))}
=======
          <div className="card shadow-sm">
            <div className="card-body">
              <h3 className="fw-bold mb-4 text-center">Crear una cuenta</h3>
              <form onSubmit={handleSubmit}>
                <div className="row">
                  {campos.map(({ label, name, type = 'text', inputMode, pattern }) => (
                    <div className="col-md-6 mb-3" key={name}>
                      <label className="form-label fw-semibold">{label}</label>
                      <input
                        type={type}
                        className="form-control"
                        name={name}
                        value={formData[name]}
                        onChange={handleChange}
                        required
                        {...(inputMode ? { inputMode } : {})}
                        {...(pattern ? { pattern } : {})}
                      />
                    </div>
                  ))}
>>>>>>> 23b10db1

                  <div className="col-md-6 mb-3">
                    <label className="form-label fw-semibold">Tipo de documento</label>
                    <select
                      className="form-select"
                      name="tipoDocumento"
                      value={formData.tipoDocumento}
                      onChange={handleChange}
                      required
                    >
                      <option value="">Seleccione...</option>
                      <option value="C.C">C.C</option>
                    </select>
                  </div>

                  <div className="col-12 mb-3">
                    <div className="form-check">
                      <input
                        className="form-check-input"
                        type="checkbox"
                        name="aceptoTerminos"
                        checked={formData.aceptoTerminos}
                        onChange={handleChange}
                      />
                      <label className="form-check-label">
                        Acepto los <a href="#">términos y condiciones</a> de servicio
                      </label>
                    </div>
                  </div>

                  <div className="col-12 d-grid gap-2">
                    <button type="submit" className="btn btn-success">
                      Registrarme
                    </button>
                    <button type="button" className="btn btn-outline-success" onClick={handleIrAlLogin}>
                      Ya tengo cuenta
                    </button>
                  </div>
                </div>
              </form>
            </div>
          </div>
        </div>
      </div>
    </div>
  );
};

export default Registro;
<|MERGE_RESOLUTION|>--- conflicted
+++ resolved
@@ -1,217 +1,183 @@
-import { useState } from 'react';
-import { useNavigate } from 'react-router-dom';
-import 'bootstrap/dist/css/bootstrap.min.css';
-import farmImg from '/src/assets/farm.png';
-
-const Registro = () => {
-  const navigate = useNavigate();
-
-  const [formData, setFormData] = useState({
-    firstName: '',
-    middleName: '',
-    surName1: '',
-    surName2: '',
-    bornDate: '',
-    department: '',
-    municipality: '',
-    trail: '',
-    email: '',
-    typeDocument: '',
-    numberDocument: '',
-    phoneNumber: '',
-    hashPassword: '',
-    repeatHashPassword: '',
-    username: '',
-    aceptoTerminos: false
-  });
-
-  const handleChange = (e) => {
-    const { name, value, type, checked } = e.target;
-    setFormData({
-      ...formData,
-      [name]: type === 'checkbox' ? checked : value
-    });
-  };
-
-  const handleSubmit = async (e:React.FormEvent) => {
-    e.preventDefault();
-    if (formData.hashPassword !== formData.repeatHashPassword) {
-      alert('Las contraseñas no coinciden.');
-      return;
-    }
-    if (!formData.aceptoTerminos) {
-      alert('Debes aceptar los términos y condiciones.');
-      return;
-    }
-
-    try{
-      const response= await fetch("http://localhost:5001/users/register",
-        {
-          method:'POST',
-          headers:{
-            'Content-Type': 'application/json'
-          },
-          body:JSON.stringify(formData)
-        }
-      );
-
-      if (response.ok){
-        const data = await response.json();
-        console.log('Respuesta del backend:', data);
-        alert('¡Registro exitoso!');
-        
-      }
-      else{
-        const error = await response.json();
-        alert(`Error en el registro: ${error.mensaje || 'Error desconocido'}`);
-      }
-    }
-    catch (error){
-      console.error('Error en la petición:', error);
-      alert('Ocurrió un error al conectar con el servidor.');
-    }
-  };
-
-  const handleIrAlLogin = () => {
-    navigate('/');
-  };
-
-  const campos = [
-    { label: 'Nombre', name: 'nombre' },
-    { label: 'Segundo nombre', name: 'segundoNombre' },
-    { label: 'Primer apellido', name: 'apellido1' },
-    { label: 'Segundo apellido', name: 'apellido2' },
-    { label: 'Fecha de nacimiento', name: 'fechaNacimiento', type: 'date', inputMode: 'numeric', pattern: '\\d{4}-\\d{2}-\\d{2}' },
-    { label: 'Departamento', name: 'departamento' },
-    { label: 'Municipio', name: 'municipio' },
-    { label: 'Ruta', name: 'ruta' },
-    { label: 'Correo electrónico', name: 'correo', type: 'email' },
-    { label: 'Número de documento', name: 'numeroDocumento' },
-    { label: 'Número de teléfono', name: 'telefono' },
-    { label: 'Nombre de usuario', name: 'nombreUsuario' },
-    { label: 'Contraseña', name: 'contrasena', type: 'password' },
-    { label: 'Repetir contraseña', name: 'repetirContrasena', type: 'password' }
-  ];
-
-  return (
-    <div className="container mt-4">
-      <header className="text-center mb-4">
-        <h1 style={{ color: 'green' }}>Agroweb</h1>
-      </header>
-      <div className="row align-items-start">
-        <div className="col-md-6 mb-4 d-flex flex-column align-items-center position-relative">
-          <h2 className="position-absolute top-0 start-50 translate-middle-x text-center bg-white px-2" style={{ marginTop: '-1.5rem', zIndex: 1 }}>
-            Productos frescos del campo a tu mesa
-          </h2>
-          <img
-            src={farmImg}
-            alt="Granja"
-            className="img-fluid border rounded shadow-sm mt-5"
-            style={{ width: '100%', maxWidth: '500px', height: 'auto' }}
-          />
-        </div>
-
-        <div className="col-md-6">
-<<<<<<< HEAD
-          <h3 className="fw-bold mb-3">Crear una cuenta</h3>
-          <form onSubmit={handleSubmit}>
-            {[
-              { label: 'Nombre', name: 'firstName' },
-              { label: 'Segundo nombre', name: 'middleName' },
-              { label: 'Primer apellido', name: 'surName1' },
-              { label: 'Segundo apellido', name: 'surName2' },
-              { label: 'Fecha de nacimiento', name: 'bornDate', type: 'date' },
-              { label: 'Departamento', name: 'department' },
-              { label: 'Municipio', name: 'municipality' },
-              { label: 'Ruta', name: 'trail' },
-              { label: 'Correo electrónico', name: 'email', type: 'email' },
-              { label: 'Tipo de documento', name: 'typeDocument' },
-              { label: 'Número de documento', name: 'numberDocument' },
-              { label: 'Número de teléfono', name: 'phoneNumber' },
-              { label: 'Nombre de usuario', name: 'username' },
-              { label: 'Contraseña', name: 'hashPassword', type: 'password' },
-              { label: 'Repetir contraseña', name: 'repeatHashPassword', type: 'password' }
-            ].map(({ label, name, type = 'text' }) => (
-              <div className="mb-3" key={name}>
-                <label className="form-label">{label}</label>
-                <input
-                  type={type}
-                  className="form-control"
-                  name={name}
-                  value={formData[name]}
-                  onChange={handleChange}
-                  required
-                />
-              </div>
-            ))}
-=======
-          <div className="card shadow-sm">
-            <div className="card-body">
-              <h3 className="fw-bold mb-4 text-center">Crear una cuenta</h3>
-              <form onSubmit={handleSubmit}>
-                <div className="row">
-                  {campos.map(({ label, name, type = 'text', inputMode, pattern }) => (
-                    <div className="col-md-6 mb-3" key={name}>
-                      <label className="form-label fw-semibold">{label}</label>
-                      <input
-                        type={type}
-                        className="form-control"
-                        name={name}
-                        value={formData[name]}
-                        onChange={handleChange}
-                        required
-                        {...(inputMode ? { inputMode } : {})}
-                        {...(pattern ? { pattern } : {})}
-                      />
-                    </div>
-                  ))}
->>>>>>> 23b10db1
-
-                  <div className="col-md-6 mb-3">
-                    <label className="form-label fw-semibold">Tipo de documento</label>
-                    <select
-                      className="form-select"
-                      name="tipoDocumento"
-                      value={formData.tipoDocumento}
-                      onChange={handleChange}
-                      required
-                    >
-                      <option value="">Seleccione...</option>
-                      <option value="C.C">C.C</option>
-                    </select>
-                  </div>
-
-                  <div className="col-12 mb-3">
-                    <div className="form-check">
-                      <input
-                        className="form-check-input"
-                        type="checkbox"
-                        name="aceptoTerminos"
-                        checked={formData.aceptoTerminos}
-                        onChange={handleChange}
-                      />
-                      <label className="form-check-label">
-                        Acepto los <a href="#">términos y condiciones</a> de servicio
-                      </label>
-                    </div>
-                  </div>
-
-                  <div className="col-12 d-grid gap-2">
-                    <button type="submit" className="btn btn-success">
-                      Registrarme
-                    </button>
-                    <button type="button" className="btn btn-outline-success" onClick={handleIrAlLogin}>
-                      Ya tengo cuenta
-                    </button>
-                  </div>
-                </div>
-              </form>
-            </div>
-          </div>
-        </div>
-      </div>
-    </div>
-  );
-};
-
-export default Registro;
+import { useState } from 'react';
+import { useNavigate } from 'react-router-dom';
+import 'bootstrap/dist/css/bootstrap.min.css';
+import farmImg from '/src/assets/farm.png';
+
+const Registro = () => {
+  const navigate = useNavigate();
+
+  const [formData, setFormData] = useState({
+    firstName: '',
+    middleName: '',
+    surName1: '',
+    surName2: '',
+    bornDate: '',
+    department: '',
+    municipality: '',
+    trail: '',
+    email: '',
+    typeDocument: '',
+    numberDocument: '',
+    phoneNumber: '',
+    hashPassword: '',
+    repeatHashPassword: '',
+    username: '',
+    aceptoTerminos: false
+  });
+
+  const handleChange = (e) => {
+    const { name, value, type, checked } = e.target;
+    setFormData({
+      ...formData,
+      [name]: type === 'checkbox' ? checked : value
+    });
+  };
+
+  const handleSubmit = async (e:React.FormEvent) => {
+    e.preventDefault();
+    if (formData.hashPassword !== formData.repeatHashPassword) {
+      alert('Las contraseñas no coinciden.');
+      return;
+    }
+    if (!formData.aceptoTerminos) {
+      alert('Debes aceptar los términos y condiciones.');
+      return;
+    }
+
+    try{
+      const response= await fetch("http://localhost:5001/users/register",
+        {
+          method:'POST',
+          headers:{
+            'Content-Type': 'application/json'
+          },
+          body:JSON.stringify(formData)
+        }
+      );
+
+      if (response.ok){
+        const data = await response.json();
+        console.log('Respuesta del backend:', data);
+        alert('¡Registro exitoso!');
+        
+      }
+      else{
+        const error = await response.json();
+        alert(`Error en el registro: ${error.mensaje || 'Error desconocido'}`);
+      }
+    }
+    catch (error){
+      console.error('Error en la petición:', error);
+      alert('Ocurrió un error al conectar con el servidor.');
+    }
+  };
+
+  const handleIrAlLogin = () => {
+    navigate('/');
+  };
+
+  const campos = [
+    { label: 'Nombre', name: 'nombre' },
+    { label: 'Segundo nombre', name: 'segundoNombre' },
+    { label: 'Primer apellido', name: 'apellido1' },
+    { label: 'Segundo apellido', name: 'apellido2' },
+    { label: 'Fecha de nacimiento', name: 'fechaNacimiento', type: 'date', inputMode: 'numeric', pattern: '\\d{4}-\\d{2}-\\d{2}' },
+    { label: 'Departamento', name: 'departamento' },
+    { label: 'Municipio', name: 'municipio' },
+    { label: 'Ruta', name: 'ruta' },
+    { label: 'Correo electrónico', name: 'correo', type: 'email' },
+    { label: 'Número de documento', name: 'numeroDocumento' },
+    { label: 'Número de teléfono', name: 'telefono' },
+    { label: 'Nombre de usuario', name: 'nombreUsuario' },
+    { label: 'Contraseña', name: 'contrasena', type: 'password' },
+    { label: 'Repetir contraseña', name: 'repetirContrasena', type: 'password' }
+  ];
+
+  return (
+    <div className="container mt-4">
+      <header className="text-center mb-4">
+        <h1 style={{ color: 'green' }}>Agroweb</h1>
+      </header>
+      <div className="row align-items-start">
+        <div className="col-md-6 mb-4 d-flex flex-column align-items-center position-relative">
+          <h2 className="position-absolute top-0 start-50 translate-middle-x text-center bg-white px-2" style={{ marginTop: '-1.5rem', zIndex: 1 }}>
+            Productos frescos del campo a tu mesa
+          </h2>
+          <img
+            src={farmImg}
+            alt="Granja"
+            className="img-fluid border rounded shadow-sm mt-5"
+            style={{ width: '100%', maxWidth: '500px', height: 'auto' }}
+          />
+        </div>
+
+        <div className="col-md-6">
+          <div className="card shadow-sm">
+            <div className="card-body">
+              <h3 className="fw-bold mb-4 text-center">Crear una cuenta</h3>
+              <form onSubmit={handleSubmit}>
+                <div className="row">
+                  {campos.map(({ label, name, type = 'text', inputMode, pattern }) => (
+                    <div className="col-md-6 mb-3" key={name}>
+                      <label className="form-label fw-semibold">{label}</label>
+                      <input
+                        type={type}
+                        className="form-control"
+                        name={name}
+                        value={formData[name]}
+                        onChange={handleChange}
+                        required
+                        {...(inputMode ? { inputMode } : {})}
+                        {...(pattern ? { pattern } : {})}
+                      />
+                    </div>
+                  ))}
+
+                  <div className="col-md-6 mb-3">
+                    <label className="form-label fw-semibold">Tipo de documento</label>
+                    <select
+                      className="form-select"
+                      name="tipoDocumento"
+                      value={formData.tipoDocumento}
+                      onChange={handleChange}
+                      required
+                    >
+                      <option value="">Seleccione...</option>
+                      <option value="C.C">C.C</option>
+                    </select>
+                  </div>
+
+                  <div className="col-12 mb-3">
+                    <div className="form-check">
+                      <input
+                        className="form-check-input"
+                        type="checkbox"
+                        name="aceptoTerminos"
+                        checked={formData.aceptoTerminos}
+                        onChange={handleChange}
+                      />
+                      <label className="form-check-label">
+                        Acepto los <a href="#">términos y condiciones</a> de servicio
+                      </label>
+                    </div>
+                  </div>
+
+                  <div className="col-12 d-grid gap-2">
+                    <button type="submit" className="btn btn-success">
+                      Registrarme
+                    </button>
+                    <button type="button" className="btn btn-outline-success" onClick={handleIrAlLogin}>
+                      Ya tengo cuenta
+                    </button>
+                  </div>
+                </div>
+              </form>
+            </div>
+          </div>
+        </div>
+      </div>
+    </div>
+  );
+};
+
+export default Registro;