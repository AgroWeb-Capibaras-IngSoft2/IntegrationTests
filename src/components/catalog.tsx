import React, {
  useEffect,
  useState,
} from 'react';

import { ChevronRight } from 'lucide-react';
import { useNavigate } from 'react-router-dom';

import { Icon } from '@iconify/react';

// 1. Import fetchProducts and Product type
import { fetchProducts } from '../data/product';
import { Product } from '../types/product';
import { CategoryFilter } from './category-filter';
import Navbar from './navbar';
import { ProductCard } from './product-card';

export default function Catalog() {
  const [selectedCategory, setSelectedCategory] = useState<string>("all");
  const [searchQuery, setSearchQuery] = useState<string>("");
  const [currentPage, setCurrentPage] = useState(1);
  const [isSortOpen, setIsSortOpen] = useState(false);
  const [sortOption, setSortOption] = useState("popular");

  // 2. Add products, loading, error state
  const [products, setProducts] = useState<Product[]>([]);
  const [loading, setLoading] = useState(true);
  const [error, setError] = useState<string | null>(null);

  const navigate = useNavigate();

  const itemsPerPage = 8;

<<<<<<< HEAD
  const userName = localStorage.getItem("userName");
=======
  const userName = localStorage.getItem('userName');
  const [showUserMenu, setShowUserMenu] = useState(false);
>>>>>>> c750aa15

  // 3. Fetch products from backend
  useEffect(() => {
    setLoading(true);
    fetchProducts()
      .then((data) => {
        setProducts(data);
        setError(null);
        setLoading(false);
      })
      .catch(() => {
        setError(
          "No se pudieron cargar los productos. Intenta nuevamente más tarde."
        );
        setLoading(false);
      });
  }, []);

  // 4. Remove static products array usage
  // 5. Filtering and sorting logic
  let filteredProducts = products.filter((product) => {
    const matchesCategory =
      selectedCategory === "all" || product.category === selectedCategory;
    const matchesSearch = product.name
      .toLowerCase()
      .includes(searchQuery.toLowerCase());
    return matchesCategory && matchesSearch;
  });

  // Optional: Sorting logic
  if (sortOption === "price-low") {
    filteredProducts = [...filteredProducts].sort((a, b) => a.price - b.price);
  } else if (sortOption === "price-high") {
    filteredProducts = [...filteredProducts].sort((a, b) => b.price - a.price);
  } else if (sortOption === "name") {
    filteredProducts = [...filteredProducts].sort((a, b) =>
      a.name.localeCompare(b.name)
    );
  }
  // "popular" can be left as default order

  const totalPages = Math.ceil(filteredProducts.length / itemsPerPage);
  const currentProducts = filteredProducts.slice(
    (currentPage - 1) * itemsPerPage,
    currentPage * itemsPerPage
  );

  React.useEffect(() => {
    setCurrentPage(1);
  }, [selectedCategory, searchQuery]);

  // Función para cambiar página
  const handlePageChange = (page: number) => {
    if (page >= 1 && page <= totalPages) {
      setCurrentPage(page);
    }
  };

  // 6. Loading and error states
  if (loading) {
    return (
      <div className="min-h-screen flex items-center justify-center">
        <span className="text-lg text-gray-500">Cargando productos...</span>
      </div>
    );
  }
  if (error) {
    return (
      <div className="min-h-screen flex items-center justify-center">
        <span className="text-lg text-red-500">Error: {error}</span>
      </div>
    );
  }

  return (
    <div className="min-h-screen bg-gray-50 flex flex-col">
      {/* Navbar */}
<<<<<<< HEAD
      <Navbar userName={userName} />
=======
      <nav className="sticky top-0 z-50 bg-white border-b border-gray-200 px-4 py-3 shadow-sm bg-opacity-60 backdrop-blur-lg">
        <div className="max-w-7xl mx-auto flex justify-between items-center">
          <div className="flex items-center">
            <Icon
              icon="lucide:sprout"
              className="text-green-600 text-2xl mr-2"
            />
            <span className="font-bold text-xl">Agroweb</span>
          </div>

          <div className="hidden md:flex space-x-6">
            <a
              href="#"
              className="text-gray-700 hover:text-gray-900 transition-colors"
            >
              Home
            </a>
            <a
              href="#"
              className="text-green-600 font-medium"
              aria-current="page"
            >
              Catalogo
            </a>
            <a
              href="#"
              className="text-gray-700 hover:text-gray-900 transition-colors"
            >
              Acerca de Nosotros
            </a>
            <a
              href="#"
              className="text-gray-700 hover:text-gray-900 transition-colors"
            >
              Contacto
            </a>
          </div>

          <div className="flex items-center space-x-4">
            <button className="p-2 rounded-full hover:bg-gray-100 transition-colors">
              <Icon
                icon="lucide:shopping-cart"
                className="text-lg text-gray-600"
              />
            </button>
            {userName ? (
              <div className="relative hidden md:block">
                <button
                  className="text-green-600 underline font-semibold px-4 py-2 rounded-md bg-white border border-green-200 hover:bg-green-50 transition-colors flex items-center gap-2"
                  onClick={() => setShowUserMenu((prev) => !prev)}
                  type="button"
                >
                  <Icon icon="lucide:user" className="text-base mr-1" />
                  {userName}
                  <Icon icon="lucide:chevron-down" className="text-base" />
                </button>
                {showUserMenu && (
                  <div className="absolute right-0 mt-2 w-48 bg-white border border-gray-200 rounded-md shadow-lg z-50">
                    <button
                      className="block w-full text-left px-4 py-2 text-sm hover:bg-gray-50"
                      onClick={() => { setShowUserMenu(false); navigate('/registrar-producto'); }}
                    >
                      Registrar productos
                    </button>
                    {/* Puedes agregar más opciones aquí si lo deseas */}
                  </div>
                )}
              </div>
            ) : (
              <button className="hidden md:block px-4 py-2 bg-green-100 text-green-700 rounded-md hover:bg-green-200 transition-colors"
                onClick={() => navigate('/')}
              >
                Iniciar Sesión
              </button>
            )}
          </div>
        </div>
      </nav>

>>>>>>> c750aa15
      {/* Hero Banner */}
      <div className="relative w-full h-64 sm:h-80 overflow-hidden">
        <div className="absolute inset-0 bg-gradient-to-r from-green-600/80 to-green-400/30 z-10" />
        <img
          src="https://i0.wp.com/www.yesmagazine.org/wp-content/uploads/imports/306009e1b96645c98f6e9253a39cc136.jpg?resize=1950%2C1016&quality=90&ssl=1"
          alt="Farm landscape"
          className="w-full h-full object-cover"
        />
        <div className="absolute inset-0 z-20 flex flex-col justify-center items-center text-white p-4">
          <h1 className="text-3xl sm:text-4xl md:text-5xl font-bold text-center mb-4">
            Productos del campo a tu mesa
          </h1>
          <p className="text-lg sm:text-xl text-center max-w-2xl">
            Directamente de nuestros campos a tu mesa. Orgánico, sostenible y
            cultivado localmente.
          </p>
        </div>
      </div>

      {/* Main Content */}
      <div className="flex-grow container mx-auto px-4 py-8">
        <div className="flex flex-col sm:flex-row justify-between items-start sm:items-center gap-4 mb-8">
          <div className="flex flex-col sm:flex-row gap-4 w-full sm:w-auto">
            <CategoryFilter
              selectedCategory={selectedCategory}
              onSelectCategory={setSelectedCategory}
            />

            {/* Sort Dropdown */}
            <div className="relative">
              <button
                onClick={() => setIsSortOpen(!isSortOpen)}
                className="hs-dropdown-toggle py-3 px-4 inline-flex items-center gap-2 text-sm font-medium rounded-lg border bg-white text-gray-800 hover:bg-gray-50 focus:outline-none focus:ring-2 focus:ring-offset-2 focus:ring-blue-500 transition-colors shadow-sm border-gray-200 dark:bg-neutral-800 dark:border-neutral-700 dark:text-white dark:hover:bg-neutral-700"
              >
                Ordenar por
                <Icon
                  icon="lucide:chevron-down"
                  className="text-sm transform transition-transform duration-200 ${isSortOpen ? 'rotate-180"
                />
              </button>

              {isSortOpen && (
                <div className="absolute z-10 mt-1 w-48 bg-white border border-gray-200 rounded-md shadow-lg">
                  <button
                    className="block w-full text-left px-4 py-2 text-sm hover:bg-gray-50"
                    onClick={() => {
                      setSortOption("price-low");
                      setIsSortOpen(false);
                    }}
                  >
                    Precio: Menor a Mayor
                  </button>
                  <button
                    className="block w-full text-left px-4 py-2 text-sm hover:bg-gray-50"
                    onClick={() => {
                      setSortOption("price-high");
                      setIsSortOpen(false);
                    }}
                  >
                    Precio: Mayor a Menor
                  </button>
                  <button
                    className="block w-full text-left px-4 py-2 text-sm hover:bg-gray-50"
                    onClick={() => {
                      setSortOption("name");
                      setIsSortOpen(false);
                    }}
                  >
                    Nombre
                  </button>
                  <button
                    className="block w-full text-left px-4 py-2 text-sm hover:bg-gray-50"
                    onClick={() => {
                      setSortOption("popular");
                      setIsSortOpen(false);
                    }}
                  >
                    Popularidad
                  </button>
                </div>
              )}
            </div>
          </div>

          {/* Search Input */}
          <div className="w-full sm:w-auto max-w-xs ml-auto">
            <div className="relative">
              <div className="absolute inset-y-0 left-0 pl-3 flex items-center pointer-events-none">
                <Icon icon="lucide:search" className="text-gray-400" />
              </div>
              <input
                type="text"
                placeholder="Buscar Productos..."
                className="w-full pl-10 pr-4 py-2 bg-gray-100 rounded-full focus:outline-none focus:ring-2 focus:ring-green-500 focus:bg-white"
                value={searchQuery}
                onChange={(e) => setSearchQuery(e.target.value)}
              />
            </div>
          </div>
        </div>

        {/* Products Grid */}
        {currentProducts.length > 0 ? (
          <>
            <div className="grid grid-cols-1 sm:grid-cols-2 md:grid-cols-3 lg:grid-cols-4 gap-6">
              {/* 7. Use product.productId as key */}
              {currentProducts.map((product) => (
                <ProductCard key={product.productId} product={product} />
              ))}
            </div>

            {/* Pagination */}
            <div className="flex justify-center mt-10">
              <div className="flex items-center gap-2">
                <button
                  onClick={() => handlePageChange(currentPage - 1)}
                  disabled={currentPage === 1}
                  className={`px-3 py-1 rounded-md ${
                    currentPage === 1
                      ? "bg-gray-100 text-gray-400 cursor-not-allowed"
                      : "bg-gray-200 hover:bg-gray-300"
                  }`}
                >
                  <ChevronRight
                    className="w-5 h-5 rotate-180 transform" // Rotación 180° para apuntar a la izquierda
                    aria-hidden="true" // Oculta el icono de lectores de pantalla (usa aria-label)
                  />
                </button>

                {Array.from({ length: totalPages }, (_, i) => i + 1).map(
                  (page) => (
                    <button
                      key={page}
                      onClick={() => handlePageChange(page)}
                      className={`w-8 h-8 rounded-full ${
                        currentPage === page
                          ? "bg-green-600 text-white"
                          : "bg-gray-200 hover:bg-gray-300"
                      }`}
                    >
                      {page}
                    </button>
                  )
                )}

                <button
                  onClick={() => handlePageChange(currentPage + 1)}
                  disabled={currentPage === totalPages}
                  className={`px-3 py-1 rounded-md ${
                    currentPage === totalPages
                      ? "bg-gray-100 text-gray-400 cursor-not-allowed"
                      : "bg-gray-200 hover:bg-gray-300"
                  }`}
                >
                  <ChevronRight className="w-5 h-5" aria-hidden="true" />
                </button>
              </div>
            </div>
          </>
        ) : (
          <div className="w-full py-12 bg-white rounded-xl shadow-sm flex flex-col items-center justify-center">
            <Icon
              icon="lucide:search-x"
              className="text-4xl text-gray-400 mb-4"
            />
            <h3 className="text-xl font-medium">
              No hay productos encontrados
            </h3>
            <p className="text-gray-500 mt-2 text-center">
              Intenta ajustar tu búsqueda o filtro para encontrar lo que estás
              buscando.
            </p>
            <button
              className="mt-4 px-4 py-2 bg-green-100 text-green-700 rounded-md hover:bg-green-200 transition-colors"
              onClick={() => {
                setSearchQuery("");
                setSelectedCategory("all");
              }}
            >
              Limpiar filtros
            </button>
          </div>
        )}
      </div>

      {/* Farm Benefits */}
      <div className="bg-gray-100 py-12">
        <div className="container mx-auto px-4">
          <h2 className="text-2xl font-bold text-center mb-10">
            ¿Por que elegir nuestros productos?
          </h2>
          <div className="grid grid-cols-1 md:grid-cols-3 gap-8">
            <div className="bg-white p-6 rounded-xl shadow-xl">
              <div className="bg-green-100 p-4 rounded-full w-16 h-16 flex items-center justify-center mb-4 mx-auto">
                <Icon icon="lucide:leaf" className="text-3xl text-green-600" />
              </div>
              <h3 className="text-xl font-semibold mb-2 text-center">
                100% Organico
              </h3>
              <p className="text-gray-500 text-center">
                Todos nuestros productos son cultivados sin pesticidas ni
                fertilizantes artificiales, garantizando la pureza y el sabor.
              </p>
            </div>

            <div className="bg-white p-6 rounded-xl shadow-xl">
              <div className="bg-green-100 p-4 rounded-full w-16 h-16 flex items-center justify-center mb-4 mx-auto">
                <Icon icon="lucide:truck" className="text-3xl text-green-600" />
              </div>
              <h3 className="text-xl font-semibold mb-2 text-center">
                Entrega Rápida
              </h3>
              <p className="text-gray-500 text-center">
                Ofrecemos entrega rápida y confiable para que disfrutes de tus
                productos frescos sin demoras.
              </p>
            </div>

            <div className="bg-white p-6 rounded-xl shadow-xl">
              <div className="bg-green-100 p-4 rounded-full w-16 h-16 flex items-center justify-center mb-4 mx-auto">
                <Icon icon="lucide:heart" className="text-3xl text-green-600" />
              </div>
              <h3 className="text-xl font-semibold mb-2 text-center">
                Sostenibilidad
              </h3>
              <p className="text-gray-500 text-center">
                Nos comprometemos con prácticas agrícolas sostenibles para
                proteger el medio ambiente y apoyar a las comunidades locales.
              </p>
            </div>
          </div>
        </div>
      </div>

      {/* Footer */}
      <footer className="bg-gray-800 text-white py-12">
        <div className="container mx-auto px-4">
          <div className="grid grid-cols-1 md:grid-cols-4 gap-8">
            <div>
              <h3 className="font-bold text-lg mb-4 flex items-center">
                <Icon icon="lucide:sprout" className="mr-2 text-green-400" />{" "}
                Agroweb
              </h3>
              <p className="text-gray-400">
                Tu tienda de confianza para productos frescos y orgánicos
                directamente del campo. Apoyamos la agricultura local y
                sostenible.
              </p>
            </div>

            <div>
              <h3 className="font-bold text-lg mb-4">Quick Links</h3>
              <ul className="space-y-2">
                <li>
                  <a
                    href="#"
                    className="text-gray-400 hover:text-white transition-colors"
                  >
                    Home
                  </a>
                </li>
                <li>
                  <a
                    href="#"
                    className="text-gray-400 hover:text-white transition-colors"
                  >
                    Catalogo
                  </a>
                </li>
                <li>
                  <a
                    href="#"
                    className="text-gray-400 hover:text-white transition-colors"
                  >
                    Acerca de Nosotros
                  </a>
                </li>
                <li>
                  <a
                    href="#"
                    className="text-gray-400 hover:text-white transition-colors"
                  >
                    Contacto
                  </a>
                </li>
              </ul>
            </div>

            <div>
              <h3 className="font-bold text-lg mb-4">Contactanos</h3>
              <ul className="space-y-2 text-gray-400">
                <li className="flex items-center">
                  <Icon icon="lucide:map-pin" className="mr-2" /> Universidad
                  Nacional de Colombia
                </li>
                <li className="flex items-center">
                  <Icon icon="lucide:phone" className="mr-2" /> (555) 123-4567
                </li>
                <li className="flex items-center">
                  <Icon icon="lucide:mail" className="mr-2" /> Agroweb@unal.com
                </li>
              </ul>
            </div>

            <div>
              <h3 className="font-bold text-lg mb-4">Suscríbete</h3>
              <p className="text-gray-400 mb-4">
                Suscríbete para recibir actualizaciones sobre nuevos productos y
                ofertas de temporada.
              </p>
              <div className="flex">
                <input
                  type="email"
                  placeholder="Tu correo electrónico"
                  className="flex-grow px-4 py-2 rounded-l-full bg-gray-700 text-white focus:outline-none focus:ring-2 focus:ring-green-500"
                />
                <button className="px-4 py-2 bg-green-600 rounded-r-full hover:bg-green-700 transition-colors">
                  Suscribirse
                </button>
              </div>
            </div>
          </div>

          <div className="border-t border-gray-700 mt-8 pt-6 text-center text-gray-400">
            <p>
              © {new Date().getFullYear()} Agroweb. Todos los derechos
              reservados.
            </p>
          </div>
        </div>
      </footer>
    </div>
  );
}<|MERGE_RESOLUTION|>--- conflicted
+++ resolved
@@ -31,12 +31,9 @@
 
   const itemsPerPage = 8;
 
-<<<<<<< HEAD
+
   const userName = localStorage.getItem("userName");
-=======
-  const userName = localStorage.getItem('userName');
-  const [showUserMenu, setShowUserMenu] = useState(false);
->>>>>>> c750aa15
+
 
   // 3. Fetch products from backend
   useEffect(() => {
@@ -114,89 +111,9 @@
   return (
     <div className="min-h-screen bg-gray-50 flex flex-col">
       {/* Navbar */}
-<<<<<<< HEAD
+
       <Navbar userName={userName} />
-=======
-      <nav className="sticky top-0 z-50 bg-white border-b border-gray-200 px-4 py-3 shadow-sm bg-opacity-60 backdrop-blur-lg">
-        <div className="max-w-7xl mx-auto flex justify-between items-center">
-          <div className="flex items-center">
-            <Icon
-              icon="lucide:sprout"
-              className="text-green-600 text-2xl mr-2"
-            />
-            <span className="font-bold text-xl">Agroweb</span>
-          </div>
-
-          <div className="hidden md:flex space-x-6">
-            <a
-              href="#"
-              className="text-gray-700 hover:text-gray-900 transition-colors"
-            >
-              Home
-            </a>
-            <a
-              href="#"
-              className="text-green-600 font-medium"
-              aria-current="page"
-            >
-              Catalogo
-            </a>
-            <a
-              href="#"
-              className="text-gray-700 hover:text-gray-900 transition-colors"
-            >
-              Acerca de Nosotros
-            </a>
-            <a
-              href="#"
-              className="text-gray-700 hover:text-gray-900 transition-colors"
-            >
-              Contacto
-            </a>
-          </div>
-
-          <div className="flex items-center space-x-4">
-            <button className="p-2 rounded-full hover:bg-gray-100 transition-colors">
-              <Icon
-                icon="lucide:shopping-cart"
-                className="text-lg text-gray-600"
-              />
-            </button>
-            {userName ? (
-              <div className="relative hidden md:block">
-                <button
-                  className="text-green-600 underline font-semibold px-4 py-2 rounded-md bg-white border border-green-200 hover:bg-green-50 transition-colors flex items-center gap-2"
-                  onClick={() => setShowUserMenu((prev) => !prev)}
-                  type="button"
-                >
-                  <Icon icon="lucide:user" className="text-base mr-1" />
-                  {userName}
-                  <Icon icon="lucide:chevron-down" className="text-base" />
-                </button>
-                {showUserMenu && (
-                  <div className="absolute right-0 mt-2 w-48 bg-white border border-gray-200 rounded-md shadow-lg z-50">
-                    <button
-                      className="block w-full text-left px-4 py-2 text-sm hover:bg-gray-50"
-                      onClick={() => { setShowUserMenu(false); navigate('/registrar-producto'); }}
-                    >
-                      Registrar productos
-                    </button>
-                    {/* Puedes agregar más opciones aquí si lo deseas */}
-                  </div>
-                )}
-              </div>
-            ) : (
-              <button className="hidden md:block px-4 py-2 bg-green-100 text-green-700 rounded-md hover:bg-green-200 transition-colors"
-                onClick={() => navigate('/')}
-              >
-                Iniciar Sesión
-              </button>
-            )}
-          </div>
-        </div>
-      </nav>
-
->>>>>>> c750aa15
+
       {/* Hero Banner */}
       <div className="relative w-full h-64 sm:h-80 overflow-hidden">
         <div className="absolute inset-0 bg-gradient-to-r from-green-600/80 to-green-400/30 z-10" />
